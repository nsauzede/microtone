#include <microtone/exception.hpp>
#include <microtone/log.hpp>
#include <microtone/synthesizer/envelope.hpp>
#include <microtone/synthesizer/synthesizer_voice.hpp>

#include <cmath>

namespace microtone {

class SynthesizerVoice::impl {
public:
    impl(double frequency,
         const Envelope& envelope,
         const Oscillator& oscillator,
         const LowFrequencyOscillator& lfo,
         const Filter& filter) :
        _frequency{frequency},
        _velocity(0),
        _envelope{envelope},
        _oscillator{oscillator},
        _filter{filter} {
    }

    void setOscillators(const Oscillator& oscillator) {
        _oscillator = oscillator;
    }

    void setEnvelope(const Envelope& envelope) {
        _envelope = envelope;
    }

    void setFilter(const Filter& filter) {
        _filter = filter;
    }

    bool isActive() {
        return _envelope.state() != EnvelopeState::Off;
    }

    void setVelocity(int velocity) {
        auto r = std::pow(10, 60 / 20);
        auto b = 127 / (126 * sqrt(r)) - 1 / 126;
        auto m = (1 - b) / 127;
        _velocity = std::pow(m * velocity + b, 2);
    }

    void triggerOn() {
        _envelope.triggerOn();
    }

    void triggerOff() {
        _envelope.triggerOff();
    }

    float nextSample(const std::vector<WeightedWaveTable>& weightedWaveTables) {
<<<<<<< HEAD
        auto nextSample = _oscillator.nextSample(weightedWaveTables);  // _lfo.nextSample();
        return _filter.nextSample(_envelope.nextSample() * _velocity * nextSample);
=======
        auto nextSample = _oscillator.nextSample(weightedWaveTables);
        return _filter.nextSample(_envelope.nextSample() * static_cast<float>(_velocity) * nextSample);
>>>>>>> 4b711a75
    }

    double _frequency;
    double _velocity;
    Envelope _envelope;
    Oscillator _oscillator;
    LowFrequencyOscillator _lfo;
    Filter _filter;
};

SynthesizerVoice::SynthesizerVoice(double frequency,
                                   const Envelope& envelope,
                                   const Oscillator& oscillator,
                                   const LowFrequencyOscillator& lfo,
                                   const Filter& filter) :
    _impl{new impl{frequency, envelope, oscillator, lfo, filter}} {
}

SynthesizerVoice::SynthesizerVoice(SynthesizerVoice&& other) noexcept :
    _impl{std::move(other._impl)} {
}

SynthesizerVoice& SynthesizerVoice::operator=(SynthesizerVoice&& other) noexcept {
    if (this != &other) {
        _impl = std::move(other._impl);
    }
    return *this;
}

void SynthesizerVoice::setOscillator(const Oscillator& oscillator) {
    _impl->setOscillators(oscillator);
}

void SynthesizerVoice::setEnvelope(const Envelope& envelope) {
    _impl->setEnvelope(envelope);
}

void SynthesizerVoice::setFilter(const Filter& filter) {
    _impl->setFilter(filter);
}

SynthesizerVoice::~SynthesizerVoice() = default;

bool SynthesizerVoice::isActive() {
    return _impl->isActive();
}

void SynthesizerVoice::setVelocity(int velocity) {
    _impl->setVelocity(velocity);
}

void SynthesizerVoice::triggerOn() {
    _impl->triggerOn();
}

void SynthesizerVoice::triggerOff() {
    _impl->triggerOff();
}

float SynthesizerVoice::nextSample(const std::vector<WeightedWaveTable>& weightedWaveTables) {
    return _impl->nextSample(weightedWaveTables);
}

}<|MERGE_RESOLUTION|>--- conflicted
+++ resolved
@@ -18,6 +18,7 @@
         _velocity(0),
         _envelope{envelope},
         _oscillator{oscillator},
+        _lfo{lfo},
         _filter{filter} {
     }
 
@@ -53,13 +54,8 @@
     }
 
     float nextSample(const std::vector<WeightedWaveTable>& weightedWaveTables) {
-<<<<<<< HEAD
-        auto nextSample = _oscillator.nextSample(weightedWaveTables);  // _lfo.nextSample();
-        return _filter.nextSample(_envelope.nextSample() * _velocity * nextSample);
-=======
         auto nextSample = _oscillator.nextSample(weightedWaveTables);
         return _filter.nextSample(_envelope.nextSample() * static_cast<float>(_velocity) * nextSample);
->>>>>>> 4b711a75
     }
 
     double _frequency;
